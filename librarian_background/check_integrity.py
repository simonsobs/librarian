--- conflicted
+++ resolved
@@ -109,7 +109,6 @@
             else:
                 # File is not fine. Log it.
                 all_files_fine = False
-<<<<<<< HEAD
 
                 # Do we already have a corrupt file?
                 corrupt_file = (
@@ -130,16 +129,6 @@
                     corrupt_file.count += 1
                     session.commit()
 
-                log_to_database(
-                    severity=ErrorSeverity.ERROR,
-                    category=ErrorCategory.DATA_INTEGRITY,
-                    message=(
-                        f"File {file.path} on store {store.name} has an incorrect checksum. "
-                        f"Expected {expected_checksum}, got {path_info.checksum}. "
-                        f"See CorruptFile {corrupt_file.id} (Instance: {file.id})"
-                    ),
-                    session=session,
-=======
                 logger.error(
                     "Instance {} on store {} has an incorrect checksum. Expected {}, got {}. (Instance: {})",
                     file.path,
@@ -147,7 +136,6 @@
                     expected_checksum,
                     path_info.checksum,
                     file.id,
->>>>>>> 3f7fec08
                 )
         if all_files_fine:
             logger.info(
