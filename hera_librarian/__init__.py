--- conflicted
+++ resolved
@@ -38,9 +38,6 @@
     return json.loads(s)
 
 
-<<<<<<< HEAD
-class RPCError(Exception):
-=======
 def all_connections():
     """Generate a sequence of LibrarianClient objects for all connections in the
     configuration file.
@@ -52,8 +49,7 @@
         yield LibrarianClient(name, info)
 
 
-class RPCError (Exception):
->>>>>>> 2d4164b6
+class RPCError(Exception):
     def __init__(self, req, message):
         super(RPCError, self).__init__("RPC call %r failed: %s" % (req, message))
         self.req = req
