--- conflicted
+++ resolved
@@ -3,7 +3,6 @@
 stores.
 """
 
-<<<<<<< HEAD
 from ..orm.storemetadata import StoreMetadata
 from ..orm.transfer import TransferStatus, IncomingTransfer
 from ..orm.file import File
@@ -20,29 +19,10 @@
 from pathlib import Path
 from typing import Optional
 
-from fastapi import APIRouter, Response, status, Depends
-from sqlalchemy.orm import Session
-from sqlalchemy.exc import SQLAlchemyError
-=======
-from pathlib import Path
-from typing import Optional
-
 from fastapi import APIRouter, Depends, Response, status
 from sqlalchemy import select
 from sqlalchemy.orm import Session
-
-from hera_librarian.models.uploads import (UploadCompletionRequest,
-                                           UploadFailedResponse,
-                                           UploadInitiationRequest,
-                                           UploadInitiationResponse)
-
-from ..database import yield_session
-from ..logger import log
-from ..orm.file import File
-from ..orm.storemetadata import StoreMetadata
-from ..orm.transfer import IncomingTransfer, TransferStatus
-from ..webutil import ServerError
->>>>>>> 083d6be7
+from sqlalchemy.exc import SQLAlchemyError
 
 router = APIRouter(prefix="/api/v2/upload")
 
