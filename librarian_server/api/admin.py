"""
Administration endpoints. Used for managing the librarian server,
and handling in-place updates to the server (e.g. adding File and
Instance objects to the database, updating the database, etc. without
actually ingesting files).
"""

from pathlib import Path

from fastapi import APIRouter, Depends, Response, status
from sqlalchemy import select
from sqlalchemy.orm import Session

from hera_librarian.deletion import DeletionPolicy
from hera_librarian.exceptions import LibrarianHTTPError
from hera_librarian.models.admin import (
    AdminAddLibrarianRequest,
    AdminAddLibrarianResponse,
    AdminChangeLibrarianTransferStatusRequest,
    AdminCreateFileRequest,
    AdminCreateFileResponse,
    AdminDeleteInstanceRequest,
    AdminDeleteInstanceResponse,
    AdminLibrarianTransferStatusResponse,
    AdminListLibrariansRequest,
    AdminListLibrariansResponse,
    AdminRemoveLibrarianRequest,
    AdminRemoveLibrarianResponse,
    AdminRequestFailedResponse,
    AdminStoreListItem,
    AdminStoreListResponse,
    AdminStoreManifestRequest,
    AdminStoreManifestResponse,
    AdminStoreStateChangeRequest,
    AdminStoreStateChangeResponse,
    LibrarianListResponseItem,
    ManifestEntry,
)
from hera_librarian.transfer import TransferStatus

from ..database import yield_session
from ..logger import log
from ..orm import (
    File,
    Instance,
    Librarian,
    OutgoingTransfer,
    RemoteInstance,
    StoreMetadata,
)
from ..settings import server_settings
from ..stores import InvertedStoreNames, StoreNames
from .auth import AdminUserDependency

router = APIRouter(prefix="/api/v2/admin")


@router.post("/add_file")
def add_file(
    request: AdminCreateFileRequest,
    user: AdminUserDependency,
    response: Response,
    session: Session = Depends(yield_session),
):
    """
    Creates a new file and instance in the database, assuming
    that a file already exists. If the file does not exist on the
    store already, we error out.
    """

    # First, get the store.
    store = (
        session.query(StoreMetadata).filter_by(name=request.store_name).one_or_none()
    )

    if store is None:
        response.status_code = status.HTTP_400_BAD_REQUEST
        return AdminRequestFailedResponse(
            reason=f"Store {request.store_name} does not exist.",
            suggested_remedy="Create the store first. Maybe you need to run DB migration?",
        )

    # TODO: Can't do code coverage until we add nonlocal stores.
    if store.store_type != StoreNames["local"]:  # pragma: no cover
        response.status_code = status.HTTP_400_BAD_REQUEST
        return AdminRequestFailedResponse(
            reason=f"Store {request.store_name} is not a local store.",
            suggested_remedy="Use a local store for this operation.",
        )

    # Check if the file exists already.
    existing_file = session.get(File, request.name)

    if existing_file is not None:
        return AdminCreateFileResponse(already_exists=True, success=True)

    # Check the file instance exists.
    full_path = Path(request.path)

    if not full_path.exists():
        response.status_code = status.HTTP_400_BAD_REQUEST
        return AdminRequestFailedResponse(
            reason=f"File {full_path} does not exist.",
            suggested_remedy="Create the file first, or make sure that you are using a local store.",
        )

    # Create the file and instance.
    new_file = File.new_file(
        filename=request.name,
        size=request.size,
        checksum=request.checksum,
        uploader=request.uploader,
        source=request.source,
    )

    new_instance = Instance.new_instance(
        path=request.path,
        file=new_file,
        deletion_policy=DeletionPolicy.DISALLOWED,
        store=store,
    )

    session.add_all([new_file, new_instance])

    session.commit()

    return AdminCreateFileResponse(success=True, file_exists=True)


@router.post("/stores/list")
def store_list(
    user: AdminUserDependency,
    response: Response,
    session: Session = Depends(yield_session),
):
    """
    Returns a list of all stores in the database with some basic information
    about them.
    """

    stores = session.query(StoreMetadata).all()

    def get_free_space(store: StoreMetadata) -> int:
        "Get the free space for a store."
        try:
            return store.store_manager.free_space
        except FileNotFoundError:
            # Store is actually not available!
            return -1

    return AdminStoreListResponse(
        [
            AdminStoreListItem(
                name=store.name,
                store_type=InvertedStoreNames[store.store_type],
                free_space=get_free_space(store),
                ingestable=store.ingestable,
                available=store.store_manager.available,
                enabled=store.enabled,
            )
            for store in stores
        ]
    )


@router.post(
    "/stores/state_change",
    response_model=AdminStoreStateChangeResponse | AdminRequestFailedResponse,
)
def store_state_change(
    request: AdminStoreStateChangeRequest,
    user: AdminUserDependency,
    response: Response,
    session: Session = Depends(yield_session),
) -> AdminStoreStateChangeResponse:
    """
    Endpoint for changing the 'enabled' state of a store. You can use
    this to disable stores that you temporarly want to disable access
    to (such as swapping out sneaker net disks, etc.).
    """

    # First, get the store.
    store = (
        session.query(StoreMetadata).filter_by(name=request.store_name).one_or_none()
    )

    if store is None:
        response.status_code = status.HTTP_400_BAD_REQUEST
        return AdminRequestFailedResponse(
            reason=f"Store {request.store_name} does not exist.",
            suggested_remedy="Create the store first. Maybe you need to run DB migration?",
        )

    # Now, change the state.
    store.enabled = request.enabled

    session.commit()

    # Get that store again.
    store = (
        session.query(StoreMetadata).filter_by(name=request.store_name).one_or_none()
    )

    return AdminStoreStateChangeResponse(
        store_name=store.name, success=True, enabled=store.enabled
    )


@router.post(
    "/stores/manifest",
    response_model=AdminStoreManifestResponse | AdminRequestFailedResponse,
)
def store_manifest(
    request: AdminStoreManifestRequest,
    user: AdminUserDependency,
    response: Response,
    session: Session = Depends(yield_session),
):
    """
    Retrives the manifest of an entire store. Returns as JSON. This will
    be a very large request and response, so use with caution. You can then
    ingest the manifest items individually into a different instance of
    the librarian, thus completing the 'sneakernet' process.

    This is a very powerful endpoint, and has the following options
    configured with its request:

    - create_outgoing_transfers: If true, will create outgoing transfers
        for each file in the manifest. This is useful for sneakernetting
        files to a different librarian.

    - destination_librarian: The name of the librarian to send the files to,
        if create_outgoing_transfers is true. This is required if you are
        creating outgoing transfers.

    - disable_store: If true, will disable the store after creating the
        outgoing transfers. This is useful for sneakernetting files to a
        different librarian, as it allows you to (in one transaction)
        generate all the outgoing transfers, then disable the store.

    - mark_local_instances_as_unavailable: If true, will mark the local
        instances as unavailable after creating the outgoing transfers.

    An easy sneakernet workflow is to set all of these to true. This will
    generate a complete manifest, create outgoing transfers for each file,
    then disable the store and mark the local instances as unavailable
    (as we are assuming you are going to then remove the files from the
    disks entirely).
    """

    log.debug(f"Recieved manifest request from {user.username}: {request}.")

    # First, get the store.
    store = (
        session.query(StoreMetadata).filter_by(name=request.store_name).one_or_none()
    )

    if store is None:
        response.status_code = status.HTTP_400_BAD_REQUEST

        log.warning(f"Store {request.store_name} does not exist. Returning 400.")

        return AdminRequestFailedResponse(
            reason=f"Store {request.store_name} does not exist.",
            suggested_remedy="Create the store first. Maybe you need to run DB migration?",
        )

    # Now, stop anyone from ingesting any new files if we want the store
    # to be disabled at the end of this process.

    if request.disable_store:
        store.enabled = False
        session.commit()
        log.info(f"Disabled store {store.name}.")

    # If we are going to create outgoing transfers, we need to make sure
    # that the destination librarian exists.

    outgoing_librarian: Librarian | None = None

    if request.create_outgoing_transfers:
        outgoing_librarian = (
            session.query(Librarian)
            .filter_by(name=request.destination_librarian)
            .one_or_none()
        )

        if outgoing_librarian is None:
            response.status_code = status.HTTP_400_BAD_REQUEST

            log.warning(
                f"Librarian {request.destination_librarian} does not exist, and "
                "user requested transfers to be created. Returning 400."
            )

            return AdminRequestFailedResponse(
                reason=f"Librarian {request.destination_librarian} does not exist.",
                suggested_remedy="Create the librarian first in the database.",
            )

    # Get the list of instances.
    instances = session.query(Instance).filter_by(store_id=store.id).all()

    def create_manifest_entry(instance: Instance) -> ManifestEntry:
        "Create a linked transfer and manifest entry based on logic."

        if request.create_outgoing_transfers:
            transfer = OutgoingTransfer.new_transfer(
                destination=outgoing_librarian.name,
                instance=instance,
                file=instance.file,
            )

            # Need to set this as ongoing already for sneakernet transfers.
            transfer.status = TransferStatus.ONGOING

            session.add(transfer)
            session.commit()

            transfer_id = transfer.id
        else:
            transfer_id = -1

        entry = ManifestEntry(
            name=instance.file.name,
            create_time=instance.file.create_time,
            size=instance.file.size,
            checksum=instance.file.checksum,
            uploader=instance.file.uploader,
            source=instance.file.source,
            instance_path=instance.path,
            deletion_policy=instance.deletion_policy,
            instance_create_time=instance.created_time,
            instance_available=instance.available,
            outgoing_transfer_id=transfer_id,
        )

        if request.mark_local_instances_as_unavailable:
            instance.available = False
            session.commit()

        return entry

    response = AdminStoreManifestResponse(
        librarian_name=server_settings.name,
        store_name=store.name,
        store_files=[
            create_manifest_entry(instance)
            for instance in instances
            if instance.available
        ],
    )

    log.info(
        f"Generated manifest for store {store.name} containing {len(response.store_files)} files."
    )

    return response


@router.post("/librarians/list", response_model=AdminListLibrariansResponse)
def list_librarians(
    request: AdminListLibrariansRequest,
    user: AdminUserDependency,
    response: Response,
    session: Session = Depends(yield_session),
):
    """
    Returns a list of all librarians in the database, and optionally
    tries to ping them to verify that the connection is successful.
    """

    log.debug(f"Recieved list librarians request from {user.username}: {request}.")

    librarians = session.query(Librarian).all()

    responses = []

    for librarian in librarians:
        if request.ping:
            try:
                ping = bool(librarian.client().ping())
            except LibrarianHTTPError:
                log.warning(f"Librarian {librarian.name} did not respond to ping.")
                ping = False

        responses.append(
            LibrarianListResponseItem(
                name=librarian.name,
                url=librarian.url,
                port=librarian.port,
                available=ping if request.ping else None,
                enabled=librarian.transfers_enabled,
            )
        )

    return AdminListLibrariansResponse(librarians=responses)


@router.post(
    "/librarians/add",
    response_model=AdminAddLibrarianResponse | AdminRequestFailedResponse,
)
def add_librarian(
    request: AdminAddLibrarianRequest,
    user: AdminUserDependency,
    response: Response,
    session: Session = Depends(yield_session),
):
    """
    Adds a new librarian to the database. By default, it pings the librarian
    to make sure that the connection works before accepting that connection.
    """

    log.debug(f"Recieved add librarian request from {user.username}.")

    # Check if the librarian already exists.

    existing_librarian = (
        session.query(Librarian).filter_by(name=request.librarian_name).one_or_none()
    )

    if existing_librarian is not None:
        return AdminAddLibrarianResponse(
            success=False,
            already_exists=True,
            ping_success=False,
        )

    try:
        new_librarian = Librarian.new_librarian(
            name=request.librarian_name,
            url=request.url,
            port=request.port,
            authenticator=request.authenticator,
            check_connection=request.check_connection,
        )

        session.add(new_librarian)
        session.commit()

        ping_success = True
        success = True
    except ValueError as e:
        log.error(f"Failed to add librarian {request.librarian_name}.")
        log.error(f"Error: {e}.")
        ping_success = False
        success = False

    return AdminAddLibrarianResponse(
        success=success,
        already_exists=False,
        ping_success=ping_success if request.check_connection else None,
    )


@router.post(
    "/librarians/remove",
    response_model=AdminRemoveLibrarianResponse | AdminRequestFailedResponse,
)
def remove_librarian(
    request: AdminRemoveLibrarianRequest,
    user: AdminUserDependency,
    response: Response,
    session: Session = Depends(yield_session),
):
    """
    Removes a librarian from the database. This will also, optionally,
    remove all outgoing transfers to that librarian.
    """

    log.debug(f"Recieved remove librarian request from {user.username}: {request}.")

    # Check if the librarian exists.
    librarian = (
        session.query(Librarian).filter_by(name=request.librarian_name).one_or_none()
    )

    if librarian is None:
        response.status_code = status.HTTP_400_BAD_REQUEST
        return AdminRequestFailedResponse(
            reason=f"Librarian {request.librarian_name} does not exist.",
            suggested_remedy="You do not need to remove it.",
        )

    # Remove the outgoing transfers if requested.
    number_of_transfers_removed = 0

    if request.remove_outgoing_transfers:
        for transfer in session.query(OutgoingTransfer).filter_by(
            destination=librarian.name
        ):
            transfer.fail_transfer(session=session)

            number_of_transfers_removed += 1

    # Remove the librarian.
    session.delete(librarian)

    session.commit()

    return AdminRemoveLibrarianResponse(
        success=True,
        number_of_transfers_removed=number_of_transfers_removed,
    )


@router.post(path="/instance/delete_remote", response_model=AdminDeleteInstanceResponse)
def delete_remote_instance(
    request: AdminDeleteInstanceRequest,
    user: AdminUserDependency,
    response: Response,
    session: Session = Depends(yield_session),
) -> AdminDeleteInstanceResponse:
    """
    Delete a remote instance.

    Must be an admin to use this endpoint

    Possible responses codes:
    - 201: The instance has been deleted
    - 400: The instance does not exist
    """

    log.info(
        f"Request from {user.username} to delete remote "
        f"instance {request.instance_id}"
    )

    instance = session.get(RemoteInstance, request.instance_id)

    if instance is None:
        log.error(f"Instance does not exist: {request.instance_id}")
        response.status_code = status.HTTP_400_BAD_REQUEST
        return AdminDeleteInstanceResponse(
            success=False, instance_id=request.instance_id
        )

    session.delete(instance)
    session.commit()

    return AdminDeleteInstanceResponse(success=True, instance_id=request.instance_id)


@router.post(path="/instance/delete_local", response_model=AdminDeleteInstanceResponse)
def delete_local_instance(
    request: AdminDeleteInstanceRequest,
    user: AdminUserDependency,
    response: Response,
    session: Session = Depends(yield_session),
) -> AdminDeleteInstanceResponse:
    """
    Delete a local instance.

    Must be an admin to use this endpoint

    Possible responses codes:
    - 201: The instance has been deleted
    - 400: The instance does not exist
    """

    log.info(
        f"Request from {user.username} to delete remote "
        f"instance {request.instance_id}"
    )

    instance = session.get(Instance, request.instance_id)

    if instance is None:
        log.error(f"Instance does not exist: {request.instance_id}")
        response.status_code = status.HTTP_400_BAD_REQUEST
        return AdminDeleteInstanceResponse(
            success=False, instance_id=request.instance_id
        )

    session.delete(instance)
    session.commit()
    # If the file is not associated with anything and marked for deletion
    # then delete it. If there is a local instance or remote instance, leave the file
    instance_file = session.get(File, instance.file_name)

    if not instance_file.instances and request.delete_file:
        store = session.get(StoreMetadata, instance.store_id)
        store.store_manager.delete(Path(instance.path))

    return AdminDeleteInstanceResponse(success=True, instance_id=request.instance_id)


@router.post(
    path="/librarians/transfer_status/change",
    response_model=AdminLibrarianTransferStatusResponse,
)
def change_librarian_transfer_status(
    request: AdminChangeLibrarianTransferStatusRequest,
    user: AdminUserDependency,
    response: Response,
    session: Session = Depends(yield_session),
) -> AdminLibrarianTransferStatusResponse:
    """
    Change the transfer status of a librarian. This will enable or disable
    outbound transfers to the librarian.
    """

    librarian = (
        session.query(Librarian).filter_by(name=request.librarian_name).one_or_none()
    )

    if librarian is None:
        response.status_code = status.HTTP_400_BAD_REQUEST
        return AdminRequestFailedResponse(
            reason=f"Librarian {request.librarian_name} does not exist",
<<<<<<< HEAD
            suggested_remedy="Check for typos in your request",
=======
            suggested_remedy="Please verify that the requested librarian exists",
>>>>>>> 3f7fec08
        )

    librarian.transfers_enabled = request.transfers_enabled

    session.commit()

    return AdminLibrarianTransferStatusResponse(
        librarian_name=librarian.name,
        transfers_enabled=librarian.transfers_enabled,
    )<|MERGE_RESOLUTION|>--- conflicted
+++ resolved
@@ -609,11 +609,7 @@
         response.status_code = status.HTTP_400_BAD_REQUEST
         return AdminRequestFailedResponse(
             reason=f"Librarian {request.librarian_name} does not exist",
-<<<<<<< HEAD
-            suggested_remedy="Check for typos in your request",
-=======
             suggested_remedy="Please verify that the requested librarian exists",
->>>>>>> 3f7fec08
         )
 
     librarian.transfers_enabled = request.transfers_enabled
